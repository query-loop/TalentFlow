--- conflicted
+++ resolved
@@ -88,21 +88,12 @@
       - ./frontend:/app
     environment:
       - BACKEND_BASE=http://server:8080
-<<<<<<< HEAD
       # For proxied development environments (Codespaces/GitHub.dev) force HMR to wss and point the client to the
       # forwarded host port 5174. These env vars are read by frontend/vite.config.ts
       - HMR_PROTOCOL=wss
       - HMR_CLIENT_PORT=5174
       # Optionally set HMR_HOST to an explicit hostname if needed (left unset to allow Vite to use window.location.hostname)
       # - HMR_HOST=crisped-host.example
-=======
-      # Pass Codespaces environment variable so Vite can auto-detect
-      - CODESPACE_NAME=${CODESPACE_NAME:-}
-      # HMR will auto-configure for Codespaces; override with HMR_* env vars if needed
-      - HMR_PROTOCOL=${HMR_PROTOCOL:-}
-      - HMR_HOST=${HMR_HOST:-}
-      - HMR_CLIENT_PORT=${HMR_CLIENT_PORT:-}
->>>>>>> 9629e498
     command: sh -c "npm install && npm run dev -- --host 0.0.0.0"
     ports:
       - "5174:5173"
